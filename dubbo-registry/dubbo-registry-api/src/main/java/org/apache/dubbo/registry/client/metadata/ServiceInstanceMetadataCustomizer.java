/*
 * Licensed to the Apache Software Foundation (ASF) under one or more
 * contributor license agreements.  See the NOTICE file distributed with
 * this work for additional information regarding copyright ownership.
 * The ASF licenses this file to You under the Apache License, Version 2.0
 * (the "License"); you may not use this file except in compliance with
 * the License.  You may obtain a copy of the License at
 *
 *     http://www.apache.org/licenses/LICENSE-2.0
 *
 * Unless required by applicable law or agreed to in writing, software
 * distributed under the License is distributed on an "AS IS" BASIS,
 * WITHOUT WARRANTIES OR CONDITIONS OF ANY KIND, either express or implied.
 * See the License for the specific language governing permissions and
 * limitations under the License.
 */
package org.apache.dubbo.registry.client.metadata;

import org.apache.dubbo.common.URL;
import org.apache.dubbo.common.extension.ExtensionLoader;
import org.apache.dubbo.common.infra.InfraAdapter;
import org.apache.dubbo.common.utils.ArrayUtils;
import org.apache.dubbo.common.utils.CollectionUtils;
import org.apache.dubbo.metadata.MetadataInfo;
import org.apache.dubbo.metadata.MetadataParamsFilter;
import org.apache.dubbo.metadata.WritableMetadataService;
import org.apache.dubbo.registry.client.ServiceInstance;
import org.apache.dubbo.registry.client.ServiceInstanceCustomizer;
import org.apache.dubbo.registry.client.metadata.store.InMemoryWritableMetadataService;
import org.apache.dubbo.rpc.model.ApplicationModel;

import java.util.Collections;
import java.util.HashMap;
import java.util.List;
import java.util.Map;
import java.util.Set;

import static org.apache.dubbo.common.constants.CommonConstants.APPLICATION_KEY;

/**
 * <p>Intercepting instance to load instance-level params from different sources before being registered to registry.</p>
 *
 * The sources can be:
 * <ul>
 *  <li>os environment</li>
 *  <li>vm options</li>
 * </ul>
 *
 * The keys left are determined by:
 * <ul>
 *  <li>all keys specified by sources above</li>
 *  <li>keys specified in param fitlers</li>
 * </ul>
 *
 *
 */
public class ServiceInstanceMetadataCustomizer implements ServiceInstanceCustomizer {

    @Override
    public void customize(ServiceInstance serviceInstance) {
<<<<<<< HEAD
        ApplicationModel applicationModel = serviceInstance.getApplicationModel();
        ExtensionLoader<MetadataParamsFilter> loader = applicationModel.getExtensionLoader(MetadataParamsFilter.class);
        Set<MetadataParamsFilter> paramsFilters = loader.getSupportedExtensionInstances();
=======
        ExtensionLoader<MetadataParamsFilter> loader = ExtensionLoader.getExtensionLoader(MetadataParamsFilter.class);
>>>>>>> 3f591501

        InMemoryWritableMetadataService localMetadataService
                = (InMemoryWritableMetadataService) WritableMetadataService.getDefaultExtension(applicationModel);
        // pick the first interface metadata available.
        // FIXME, check the same key in different urls have the same value
        Map<String, MetadataInfo> metadataInfos = localMetadataService.getMetadataInfos();
        if (CollectionUtils.isEmptyMap(metadataInfos)) {
            return;
        }
        MetadataInfo metadataInfo = metadataInfos.values().iterator().next();
        if (metadataInfo == null || CollectionUtils.isEmptyMap(metadataInfo.getServices())) {
            return;
        }
        MetadataInfo.ServiceInfo serviceInfo = metadataInfo.getServices().values().iterator().next();
        URL url = serviceInfo.getUrl();
        List<MetadataParamsFilter> paramsFilters = loader.getActivateExtension(url, "params-filter");
        Map<String, String> allParams = new HashMap<>(url.getParameters());

        // load instance params users want to load.
<<<<<<< HEAD
        // TODO, duplicate logic with that in ApplicationConfig
        Set<InfraAdapter> adapters = applicationModel.getExtensionLoader(InfraAdapter.class).getSupportedExtensionInstances();
=======
        // TODO, duplicate snippet in ApplicationConfig
        Map<String, String> extraParameters = Collections.emptyMap();
        Set<InfraAdapter> adapters = ExtensionLoader.getExtensionLoader(InfraAdapter.class).getSupportedExtensionInstances();
>>>>>>> 3f591501
        if (CollectionUtils.isNotEmpty(adapters)) {
            Map<String, String> inputParameters = new HashMap<>();
            inputParameters.put(APPLICATION_KEY, applicationModel.getApplicationName());
            for (InfraAdapter adapter : adapters) {
                extraParameters = adapter.getExtraAttributes(inputParameters);
            }
        }

        if (CollectionUtils.isEmpty(paramsFilters)) {
            serviceInstance.getMetadata().putAll(extraParameters);
            return;
        }

        serviceInstance.getMetadata().putAll(extraParameters);;
        paramsFilters.forEach(filter -> {
            String[] included = filter.instanceParamsIncluded();
            if (ArrayUtils.isEmpty(included)) {
                /*
                 * Does not put any parameter in instance if not specified.
                 * It has no functional impact as long as params appear in service metadata.
                 */
            } else {
                for (String p : included) {
                    if (allParams.get(p) != null) {
                        serviceInstance.getMetadata().put(p, allParams.get(p));
                    }
                }
            }
        });
    }
}<|MERGE_RESOLUTION|>--- conflicted
+++ resolved
@@ -58,13 +58,9 @@
 
     @Override
     public void customize(ServiceInstance serviceInstance) {
-<<<<<<< HEAD
         ApplicationModel applicationModel = serviceInstance.getApplicationModel();
         ExtensionLoader<MetadataParamsFilter> loader = applicationModel.getExtensionLoader(MetadataParamsFilter.class);
         Set<MetadataParamsFilter> paramsFilters = loader.getSupportedExtensionInstances();
-=======
-        ExtensionLoader<MetadataParamsFilter> loader = ExtensionLoader.getExtensionLoader(MetadataParamsFilter.class);
->>>>>>> 3f591501
 
         InMemoryWritableMetadataService localMetadataService
                 = (InMemoryWritableMetadataService) WritableMetadataService.getDefaultExtension(applicationModel);
@@ -84,14 +80,9 @@
         Map<String, String> allParams = new HashMap<>(url.getParameters());
 
         // load instance params users want to load.
-<<<<<<< HEAD
-        // TODO, duplicate logic with that in ApplicationConfig
-        Set<InfraAdapter> adapters = applicationModel.getExtensionLoader(InfraAdapter.class).getSupportedExtensionInstances();
-=======
         // TODO, duplicate snippet in ApplicationConfig
         Map<String, String> extraParameters = Collections.emptyMap();
-        Set<InfraAdapter> adapters = ExtensionLoader.getExtensionLoader(InfraAdapter.class).getSupportedExtensionInstances();
->>>>>>> 3f591501
+        Set<InfraAdapter> adapters = applicationModel.getExtensionLoader(InfraAdapter.class).getSupportedExtensionInstances();
         if (CollectionUtils.isNotEmpty(adapters)) {
             Map<String, String> inputParameters = new HashMap<>();
             inputParameters.put(APPLICATION_KEY, applicationModel.getApplicationName());
