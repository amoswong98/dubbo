--- conflicted
+++ resolved
@@ -62,18 +62,14 @@
     private volatile boolean enableConfigurationListen = true;
     private volatile List<URL> originalUrls = null; // initial for null
     private volatile Map<String, String> overrideQueryMap;
-<<<<<<< HEAD
+    private volatile Map<String, String> consumerFirstQueryMap;
     private final ApplicationModel applicationModel;
 
     public ServiceDiscoveryRegistryDirectory(Class<T> serviceType, URL url) {
         super(serviceType, url);
         applicationModel = getApplicationModel(url.getScopeModel());
         consumerConfigurationListener = new ConsumerConfigurationListener(applicationModel);
-=======
-    private volatile Map<String, String> consumerFirstQueryMap;
-
-    public ServiceDiscoveryRegistryDirectory(Class<T> serviceType, URL url) {
-        super(serviceType, url);
+
         Set<ProviderFirstParams> providerFirstParams = ExtensionLoader.getExtensionLoader(ProviderFirstParams.class).getSupportedExtensionInstances();
         if (CollectionUtils.isEmpty(providerFirstParams)) {
             consumerFirstQueryMap = queryMap;
@@ -88,7 +84,7 @@
                 }
             }
         }
->>>>>>> 3f591501
+
     }
 
     @Override
