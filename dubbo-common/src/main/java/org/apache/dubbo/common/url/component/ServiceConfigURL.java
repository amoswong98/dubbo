--- conflicted
+++ resolved
@@ -96,19 +96,6 @@
         return (T) new ServiceConfigURL(urlAddress, urlParam, attributes);
     }
 
-<<<<<<< HEAD
-=======
-    @Override
-    public Map<String, Object> getAttributes() {
-        return attributes;
-    }
-
-    @Override
-    public Object getAttribute(String key) {
-        return attributes.get(key);
-    }
-
->>>>>>> b8de0a7f
     @Override
     public URL addAttributes(Map<String, Object> attributes) {
         Map<String, Object> newAttributes = new HashMap<>();
