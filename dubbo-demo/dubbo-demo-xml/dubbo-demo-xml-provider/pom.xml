<!--
  Licensed to the Apache Software Foundation (ASF) under one or more
  contributor license agreements.  See the NOTICE file distributed with
  this work for additional information regarding copyright ownership.
  The ASF licenses this file to You under the Apache License, Version 2.0
  (the "License"); you may not use this file except in compliance with
  the License.  You may obtain a copy of the License at

      http://www.apache.org/licenses/LICENSE-2.0

  Unless required by applicable law or agreed to in writing, software
  distributed under the License is distributed on an "AS IS" BASIS,
  WITHOUT WARRANTIES OR CONDITIONS OF ANY KIND, either express or implied.
  See the License for the specific language governing permissions and
  limitations under the License.
  -->
<project xmlns="http://maven.apache.org/POM/4.0.0" xmlns:xsi="http://www.w3.org/2001/XMLSchema-instance" xsi:schemaLocation="http://maven.apache.org/POM/4.0.0 http://maven.apache.org/maven-v4_0_0.xsd">
    <modelVersion>4.0.0</modelVersion>
    <parent>
        <groupId>org.apache.dubbo</groupId>
        <artifactId>dubbo-demo-xml</artifactId>
        <version>${revision}</version>
    </parent>
    <artifactId>dubbo-demo-xml-provider</artifactId>
    <packaging>jar</packaging>
    <name>${project.artifactId}</name>
    <description>The demo provider module of dubbo project</description>
    <properties>
        <skip_maven_deploy>true</skip_maven_deploy>
        <slf4j-log4j12.version>1.7.25</slf4j-log4j12.version>
    </properties>

    <dependencies>
        <dependency>
            <groupId>org.apache.dubbo</groupId>
            <artifactId>dubbo-demo-interface</artifactId>
            <version>${project.parent.version}</version>
        </dependency>
        <dependency>
            <groupId>org.apache.dubbo</groupId>
            <artifactId>dubbo-registry-multicast</artifactId>
        </dependency>
        <dependency>
            <groupId>org.apache.dubbo</groupId>
<<<<<<< HEAD
=======
            <artifactId>dubbo-registry-nacos</artifactId>
        </dependency>
        <dependency>
            <groupId>com.alibaba.nacos</groupId>
            <artifactId>nacos-client</artifactId>
        </dependency>
        <dependency>
            <groupId>org.apache.dubbo</groupId>
>>>>>>> 5d82371e
            <artifactId>dubbo-registry-zookeeper</artifactId>
        </dependency>
        <dependency>
            <groupId>org.apache.dubbo</groupId>
            <artifactId>dubbo-configcenter-zookeeper</artifactId>
        </dependency>
        <dependency>
            <groupId>org.apache.dubbo</groupId>
<<<<<<< HEAD
=======
            <artifactId>dubbo-configcenter-nacos</artifactId>
        </dependency>
        <dependency>
            <groupId>org.apache.dubbo</groupId>
            <artifactId>dubbo-metadata-report-nacos</artifactId>
        </dependency>
        <dependency>
            <groupId>org.apache.dubbo</groupId>
>>>>>>> 5d82371e
            <artifactId>dubbo-rpc-dubbo</artifactId>
        </dependency>
        <dependency>
            <groupId>org.apache.dubbo</groupId>
            <artifactId>dubbo-config-spring</artifactId>
        </dependency>
        <dependency>
            <groupId>org.apache.dubbo</groupId>
            <artifactId>dubbo-remoting-netty4</artifactId>
        </dependency>
        <dependency>
            <groupId>org.apache.dubbo</groupId>
            <artifactId>dubbo-serialization-hessian2</artifactId>
        </dependency>
        <dependency>
            <groupId>org.slf4j</groupId>
            <artifactId>slf4j-api</artifactId>
        </dependency>
        <dependency>
            <groupId>org.slf4j</groupId>
            <artifactId>slf4j-log4j12</artifactId>
            <version>${slf4j-log4j12.version}</version>
        </dependency>
        <dependency>
            <groupId>log4j</groupId>
            <artifactId>log4j</artifactId>
        </dependency>
    </dependencies>
</project><|MERGE_RESOLUTION|>--- conflicted
+++ resolved
@@ -42,8 +42,6 @@
         </dependency>
         <dependency>
             <groupId>org.apache.dubbo</groupId>
-<<<<<<< HEAD
-=======
             <artifactId>dubbo-registry-nacos</artifactId>
         </dependency>
         <dependency>
@@ -52,7 +50,6 @@
         </dependency>
         <dependency>
             <groupId>org.apache.dubbo</groupId>
->>>>>>> 5d82371e
             <artifactId>dubbo-registry-zookeeper</artifactId>
         </dependency>
         <dependency>
@@ -61,8 +58,6 @@
         </dependency>
         <dependency>
             <groupId>org.apache.dubbo</groupId>
-<<<<<<< HEAD
-=======
             <artifactId>dubbo-configcenter-nacos</artifactId>
         </dependency>
         <dependency>
@@ -71,7 +66,6 @@
         </dependency>
         <dependency>
             <groupId>org.apache.dubbo</groupId>
->>>>>>> 5d82371e
             <artifactId>dubbo-rpc-dubbo</artifactId>
         </dependency>
         <dependency>
