--- conflicted
+++ resolved
@@ -56,7 +56,6 @@
 import java.util.concurrent.CompletableFuture;
 import java.util.concurrent.ConcurrentHashMap;
 import java.util.concurrent.ConcurrentMap;
-<<<<<<< HEAD
 import java.util.function.Function;
 
 import static org.apache.dubbo.common.constants.CommonConstants.GROUP_KEY;
@@ -85,10 +84,6 @@
 import static org.apache.dubbo.rpc.protocol.dubbo.Constants.SHARE_CONNECTIONS_KEY;
 import static org.apache.dubbo.rpc.protocol.dubbo.Constants.DEFAULT_SHARE_CONNECTIONS;
 
-=======
-import java.util.concurrent.CopyOnWriteArrayList;
-import java.util.function.Function;
->>>>>>> 8e624056
 
 /**
  * dubbo protocol support.
@@ -248,11 +243,7 @@
         boolean isCallBackServiceInvoke = false;
         boolean isStubServiceInvoke = false;
         int port = channel.getLocalAddress().getPort();
-<<<<<<< HEAD
-        String path = inv.getAttachments().get(PATH_KEY);
-=======
-        String path = (String) inv.getAttachments().get(Constants.PATH_KEY);
->>>>>>> 8e624056
+        String path = (String) inv.getAttachments().get(PATH_KEY);
 
         // if it's callback service on client side
         isStubServiceInvoke = Boolean.TRUE.toString().equals(inv.getAttachments().get(STUB_EVENT_KEY));
@@ -267,11 +258,7 @@
             inv.getAttachments().put(IS_CALLBACK_SERVICE_INVOKE, Boolean.TRUE.toString());
         }
 
-<<<<<<< HEAD
-        String serviceKey = serviceKey(port, path, inv.getAttachments().get(VERSION_KEY), inv.getAttachments().get(GROUP_KEY));
-=======
-        String serviceKey = serviceKey(port, path, (String) inv.getAttachments().get(Constants.VERSION_KEY), (String) inv.getAttachments().get(Constants.GROUP_KEY));
->>>>>>> 8e624056
+        String serviceKey = serviceKey(port, path, (String) inv.getAttachments().get(VERSION_KEY), (String) inv.getAttachments().get(GROUP_KEY));
         DubboExporter<?> exporter = (DubboExporter<?>) exporterMap.get(serviceKey);
 
         if (exporter == null) {
@@ -413,11 +400,7 @@
     }
 
     @Override
-<<<<<<< HEAD
     public <T> Invoker<T> protocolBindingRefer(Class<T> serviceType, URL url) throws RpcException {
-=======
-    public <T> Invoker<T> doRefer(Class<T> serviceType, URL url) throws RpcException {
->>>>>>> 8e624056
         optimizeSerialization(url);
 
         // create rpc invoker.
