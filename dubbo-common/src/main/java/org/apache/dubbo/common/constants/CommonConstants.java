/*
 * Licensed to the Apache Software Foundation (ASF) under one or more
 * contributor license agreements.  See the NOTICE file distributed with
 * this work for additional information regarding copyright ownership.
 * The ASF licenses this file to You under the Apache License, Version 2.0
 * (the "License"); you may not use this file except in compliance with
 * the License.  You may obtain a copy of the License at
 *
 *     http://www.apache.org/licenses/LICENSE-2.0
 *
 * Unless required by applicable law or agreed to in writing, software
 * distributed under the License is distributed on an "AS IS" BASIS,
 * WITHOUT WARRANTIES OR CONDITIONS OF ANY KIND, either express or implied.
 * See the License for the specific language governing permissions and
 * limitations under the License.
 */

package org.apache.dubbo.common.constants;

import java.util.concurrent.ExecutorService;
import java.util.regex.Pattern;

public interface CommonConstants {
    String DUBBO = "dubbo";

    String PROVIDER = "provider";

    String CONSUMER = "consumer";

    String APPLICATION_KEY = "application";

    String REMOTE_APPLICATION_KEY = "remote.application";

    String ENABLED_KEY = "enabled";

    String DISABLED_KEY = "disabled";

    String DUBBO_PROPERTIES_KEY = "dubbo.properties.file";

    String DEFAULT_DUBBO_PROPERTIES = "dubbo.properties";

    String ANY_VALUE = "*";

    String COMMA_SEPARATOR = ",";

    String DOT_SEPARATOR = ".";

    Pattern COMMA_SPLIT_PATTERN = Pattern.compile("\\s*[,]+\\s*");

    String PATH_SEPARATOR = "/";

    String PROTOCOL_SEPARATOR = "://";

    String REGISTRY_SEPARATOR = "|";

    Pattern REGISTRY_SPLIT_PATTERN = Pattern.compile("\\s*[|;]+\\s*");

    Pattern D_REGISTRY_SPLIT_PATTERN = Pattern.compile("\\s*[|]+\\s*");

    String SEMICOLON_SEPARATOR = ";";

    Pattern SEMICOLON_SPLIT_PATTERN = Pattern.compile("\\s*[;]+\\s*");

    Pattern EQUAL_SPLIT_PATTERN = Pattern.compile("\\s*[=]+\\s*");

    String DEFAULT_PROXY = "javassist";

    String DEFAULT_DIRECTORY = "dubbo";

    String PROTOCOL_KEY = "protocol";

    String DEFAULT_PROTOCOL = "dubbo";

    String DEFAULT_THREAD_NAME = "Dubbo";

    int DEFAULT_CORE_THREADS = 0;

    int DEFAULT_THREADS = 200;

    String EXECUTOR_SERVICE_COMPONENT_KEY = ExecutorService.class.getName();

    String THREADPOOL_KEY = "threadpool";

    String THREAD_NAME_KEY = "threadname";

    String CORE_THREADS_KEY = "corethreads";

    String THREADS_KEY = "threads";

    String QUEUES_KEY = "queues";

    String ALIVE_KEY = "alive";

    String DEFAULT_THREADPOOL = "limited";

    String DEFAULT_CLIENT_THREADPOOL = "cached";

    String IO_THREADS_KEY = "iothreads";

    int DEFAULT_QUEUES = 0;

    int DEFAULT_ALIVE = 60 * 1000;

    String TIMEOUT_KEY = "timeout";

    int DEFAULT_TIMEOUT = 1000;

    String REMOVE_VALUE_PREFIX = "-";

    String PROPERTIES_CHAR_SEPERATOR = "-";

    String UNDERLINE_SEPARATOR = "_";

    String SEPARATOR_REGEX = "_|-";

    String GROUP_CHAR_SEPERATOR = ":";

    String HIDE_KEY_PREFIX = ".";

    String DOT_REGEX = "\\.";

    String DEFAULT_KEY_PREFIX = "default.";

    String DEFAULT_KEY = "default";

    String PREFERRED_KEY = "preferred";

    /**
     * Default timeout value in milliseconds for server shutdown
     */
    int DEFAULT_SERVER_SHUTDOWN_TIMEOUT = 10000;

    String SIDE_KEY = "side";

    String PROVIDER_SIDE = "provider";

    String CONSUMER_SIDE = "consumer";

    String ANYHOST_KEY = "anyhost";

    String ANYHOST_VALUE = "0.0.0.0";

    String LOCALHOST_KEY = "localhost";

    String LOCALHOST_VALUE = "127.0.0.1";

    String METHODS_KEY = "methods";

    String METHOD_KEY = "method";

    String PID_KEY = "pid";

    String TIMESTAMP_KEY = "timestamp";

    String GROUP_KEY = "group";

    String PATH_KEY = "path";

    String INTERFACE_KEY = "interface";

    String FILE_KEY = "file";

    String DUMP_DIRECTORY = "dump.directory";

    String CLASSIFIER_KEY = "classifier";

    String VERSION_KEY = "version";

    String REVISION_KEY = "revision";

    String METADATA_REVISION = "metadata.revision";

    String METADATA_KEY = "metadata";

    String DEFAULT_METADATA_STORAGE_TYPE = "default";

    String REMOTE_METADATA_STORAGE_TYPE = "remote";

    /**
     * Consumer side 's proxy class
     */
    String PROXY_CLASS_REF = "refClass";

    /**
     * generic call
     */
    String $INVOKE = "$invoke";
    String $INVOKE_ASYNC = "$invokeAsync";

    /**
     * package version in the manifest
     */
    String RELEASE_KEY = "release";

    int MAX_PROXY_COUNT = 65535;

    String MONITOR_KEY = "monitor";
    String CLUSTER_KEY = "cluster";
    String USERNAME_KEY = "username";
    String PASSWORD_KEY = "password";
    String HOST_KEY = "host";
    String PORT_KEY = "port";
    String DUBBO_IP_TO_BIND = "DUBBO_IP_TO_BIND";
    @Deprecated
    String SHUTDOWN_WAIT_SECONDS_KEY = "dubbo.service.shutdown.wait.seconds";
    String SHUTDOWN_WAIT_KEY = "dubbo.service.shutdown.wait";
    String DUBBO_PROTOCOL = "dubbo";

    String DUBBO_LABELS = "dubbo.labels";
    String DUBBO_ENV_KEYS = "dubbo.env.keys";

<<<<<<< HEAD
    String CONFIG_CONFIGFILE_KEY = "config-file";
    String CONFIG_ENABLE_KEY = "highest-priority";
    String CONFIG_NAMESPACE_KEY = "namespace";
    String CHECK_KEY = "check";

    String BACKLOG_KEY = "backlog";
=======
    String HEARTBEAT_EVENT = null;
    String MOCK_HEARTBEAT_EVENT = "H";
    String READONLY_EVENT = "R";

    String REFERENCE_FILTER_KEY = "reference.filter";

    String INVOKER_LISTENER_KEY = "invoker.listener";

    String DUBBO_VERSION_KEY = "dubbo";

    String TAG_KEY = "dubbo.tag";

    /**
     * To decide whether to make connection when the client is created
     */
    String LAZY_CONNECT_KEY = "lazy";

    String STUB_EVENT_KEY = "dubbo.stub.event";

    String REFERENCE_INTERCEPTOR_KEY = "reference.interceptor";

    String SERVICE_FILTER_KEY = "service.filter";

    String EXPORTER_LISTENER_KEY = "exporter.listener";

    String METRICS_PORT = "metrics.port";

    String METRICS_PROTOCOL = "metrics.protocol";

    /**
     * After simplify the registry, should add some paramter individually for provider.
     *
     * @since 2.7.0
     */
    String EXTRA_KEYS_KEY = "extra-keys";

    String GENERIC_SERIALIZATION_NATIVE_JAVA = "nativejava";

    String GENERIC_SERIALIZATION_DEFAULT = "true";

    String GENERIC_SERIALIZATION_BEAN = "bean";

    String GENERIC_SERIALIZATION_PROTOBUF = "protobuf-json";

    /**
     * The limit of callback service instances for one interface on every client
     */
    String CALLBACK_INSTANCES_LIMIT_KEY = "callbacks";

    /**
     * The default limit number for callback service instances
     *
     * @see #CALLBACK_INSTANCES_LIMIT_KEY
     */
    int DEFAULT_CALLBACK_INSTANCES = 1;

    String LOADBALANCE_KEY = "loadbalance";

    String DEFAULT_LOADBALANCE = "random";

    String RETRIES_KEY = "retries";

    String FORKS_KEY = "forks";

    int DEFAULT_RETRIES = 2;

    int DEFAULT_FAILBACK_TIMES = 3;

    String REGISTER_KEY = "register";

>>>>>>> 6d3bbb02
}<|MERGE_RESOLUTION|>--- conflicted
+++ resolved
@@ -209,14 +209,13 @@
     String DUBBO_LABELS = "dubbo.labels";
     String DUBBO_ENV_KEYS = "dubbo.env.keys";
 
-<<<<<<< HEAD
     String CONFIG_CONFIGFILE_KEY = "config-file";
     String CONFIG_ENABLE_KEY = "highest-priority";
     String CONFIG_NAMESPACE_KEY = "namespace";
     String CHECK_KEY = "check";
 
     String BACKLOG_KEY = "backlog";
-=======
+
     String HEARTBEAT_EVENT = null;
     String MOCK_HEARTBEAT_EVENT = "H";
     String READONLY_EVENT = "R";
@@ -287,5 +286,4 @@
 
     String REGISTER_KEY = "register";
 
->>>>>>> 6d3bbb02
 }