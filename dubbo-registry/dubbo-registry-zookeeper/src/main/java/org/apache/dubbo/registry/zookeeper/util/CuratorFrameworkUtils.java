--- conflicted
+++ resolved
@@ -85,15 +85,9 @@
     }
 
 
-<<<<<<< HEAD
     public static List<ServiceInstance> build(URL registryUrl, Collection<org.apache.curator.x.discovery.ServiceInstance<ZookeeperInstance>>
-                                                      instances) {
+        instances) {
         return instances.stream().map((i)->build(registryUrl, i)).collect(Collectors.toList());
-=======
-    public static List<ServiceInstance> build(Collection<org.apache.curator.x.discovery.ServiceInstance<ZookeeperInstance>>
-                                                  instances) {
-        return instances.stream().map(CuratorFrameworkUtils::build).collect(Collectors.toList());
->>>>>>> 3f591501
     }
 
     public static ServiceInstance build(URL registryUrl, org.apache.curator.x.discovery.ServiceInstance<ZookeeperInstance> instance) {
